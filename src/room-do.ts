/**
 * RoomDO - Durable Object for Real-time Collaboration
 *
 * Built on top of y-durableobjects for CRDT synchronization.
 *
 * Features:
 * - Yjs document sync across multiple clients
 * - Awareness protocol for presence (cursors, user info)
 * - Debounced persistence (500ms idle, 2s max)
 * - Role-based access control (editor/viewer)
 * - Automatic cleanup on disconnect
 *
 * Message Flow:
 * 1. WebSocket upgrade → registerWebSocket → assign role
 * 2. Client sends Yjs messages (Sync/Awareness)
 * 3. Viewers blocked from document updates
 * 4. Messages broadcast to other clients
 * 5. Changes persisted to Durable Object storage
 */

import { createDecoder, readVarUint, readVarUint8Array } from "lib0/decoding";
import { YDurableObjects } from "y-durableobjects";
import type { Awareness } from "y-protocols/awareness";
import { applyAwarenessUpdate } from "y-protocols/awareness";
import { dispatchTool, type ToolCall, type ToolResult } from "./ai-tools";
import {
  createDebouncedCommit,
  type DebouncedCommitController,
} from "./utils/debounced-storage";

export const ROOM_PERSIST_IDLE_MS = 500;
export const ROOM_PERSIST_MAX_MS = 2000;

type DurableBindings = {
  Bindings: Env;
};

// Idempotency tracking for AI commands
type CommandResult = {
  commandId: string;
  result: AICommandResult;
  timestamp: number;
};

export type AICommandResult = {
  success: boolean;
  message: string;
  shapesCreated?: string[];
  shapesAffected?: string[];
  error?: string;
  commandId: string;
};

export class RoomDO extends YDurableObjects<DurableBindings> {
  private readonly commitScheduler: DebouncedCommitController;
  private readonly sockets = new Set<WebSocket>();
  private readonly awareness: Awareness;
  private readonly connectionRoles = new Map<WebSocket, ClientRole>();
  private readonly pendingConnections: ConnectionContext[] = [];
  private readonly commandCache = new Map<string, CommandResult>();

  constructor(state: DurableObjectState, env: Env) {
    super(state, env);

    this.commitScheduler = createDebouncedCommit({
      commit: () => this.storage.commit(),
      idleMs: ROOM_PERSIST_IDLE_MS,
      maxMs: ROOM_PERSIST_MAX_MS,
      waitUntil: (promise) => {
        void this.state.waitUntil(promise);
      },
    });

    this.awareness = this.doc.awareness;
    this.awareness.setLocalState({});

    // Performance: Only schedule commits on actual updates
    // Debouncing already implemented, but this ensures we don't schedule unnecessarily
    let updatePending = false;

    this.awareness.on("update", () => {
      if (!updatePending) {
        updatePending = true;
        this.commitScheduler.schedule();
        // Reset flag after a tick to allow batching
        queueMicrotask(() => {
          updatePending = false;
        });
      }
    });

    this.doc.on("update", () => {
      if (!updatePending) {
        updatePending = true;
        this.commitScheduler.schedule();
        queueMicrotask(() => {
          updatePending = false;
        });
      }
    });
  }

  override async fetch(request: Request): Promise<Response> {
    const roleHeader = request.headers.get("x-collabcanvas-role");
    const role: ClientRole = roleHeader === "editor" ? "editor" : "viewer";
    this.pendingConnections.push({ role });

    try {
      return await super.fetch(request);
    } catch (error) {
      this.pendingConnections.pop();
      throw error;
    }
  }

  protected override registerWebSocket(ws: WebSocket): void {
    super.registerWebSocket(ws);
    this.sockets.add(ws);
    const context = this.pendingConnections.shift();
    const role = context?.role ?? "viewer";
    this.connectionRoles.set(ws, role);
  }

  protected override async unregisterWebSocket(ws: WebSocket): Promise<void> {
    this.sockets.delete(ws);
    this.connectionRoles.delete(ws);
    await super.unregisterWebSocket(ws);
    if (this.sockets.size < 1) {
      // Flush updates when last socket disconnects
      await this.commitScheduler.flush();
    }
  }

  protected override async cleanup(): Promise<void> {
    if (this.sockets.size < 1) {
      await this.commitScheduler.flush();
    }

    await super.cleanup();
  }

  override async webSocketMessage(
    ws: WebSocket,
    message: string | ArrayBuffer,
  ): Promise<void> {
    if (message instanceof ArrayBuffer) {
      const messageType = peekMessageType(message);

      if (messageType === MessageType.Awareness) {
        const decoder = createDecoder(new Uint8Array(message));
        // Consume the message type varuint that we already inspected.
        void readVarUint(decoder);
        const update = readVarUint8Array(decoder);
        applyAwarenessUpdate(this.awareness, update, null);
        return;
      }

      if (messageType === MessageType.Sync) {
        const subtype = peekSyncSubtype(message);
        const role = this.connectionRoles.get(ws) ?? "viewer";

        if (role !== "editor" && subtype === SyncSubtype.Update) {
          // Viewers are not permitted to apply document updates.
          return;
        }
      }
    }

    await super.webSocketMessage(ws, message);
  }

  /**
   * RPC Method: Execute AI Command
   *
   * Executes AI tool calls within a single atomic Yjs transaction.
   * Implements idempotency checking to prevent duplicate execution.
   *
   * @param params - Command parameters including toolCalls, userId, userName
   * @returns Result object with success status and affected shape IDs
   */
  /**
   * RPC Method: Execute AI Command
   *
   * Performance optimizations:
   * - Idempotency via in-memory cache (no storage reads)
   * - Single Yjs transaction for all tools (atomic + single network message)
   * - Batch shape creation with createPattern tool
   * - LRU cache cleanup (keep last 50 commands)
   */
  async executeAICommand(params: {
    commandId: string;
    toolCalls: ToolCall[];
    userId: string;
    userName: string;
    prompt: string;
  }): Promise<AICommandResult> {
    const { commandId, toolCalls, userId, userName, prompt } = params;

<<<<<<< HEAD
    // Idempotency check: return cached result if command already executed
    const cached = this.commandCache.get(commandId);
    if (cached) {
=======
    console.log(`[RoomDO] ✓ executeAICommand called:`, {
      commandId,
      toolCallsCount: toolCalls.length,
      toolNames: toolCalls.map((t) => t.name),
      userId,
      userName,
      prompt: prompt.substring(0, 50),
    });

    // Performance: Idempotency check in memory (no storage I/O)
    const cached = this.commandCache.get(commandId);
    if (cached) {
      console.log(`[RoomDO] ⚡ Cache hit for command ${commandId}`);
>>>>>>> e3683afd
      return cached.result;
    }

    // Validate bounds: With viewport culling and batching, we can handle much larger operations
    // Increased from 50 to 1000 shapes per command thanks to performance optimizations
    const MAX_SHAPES = 1000;

    // Count total shapes being created across all tool calls
    let totalShapesToCreate = 0;
    for (const toolCall of toolCalls) {
      if (
        toolCall.name === "createShape" ||
        toolCall.name === "createPattern"
      ) {
        if (
          toolCall.name === "createShape" &&
          "shapes" in toolCall.parameters
        ) {
          const shapes = toolCall.parameters.shapes as unknown[];
          totalShapesToCreate += Array.isArray(shapes) ? shapes.length : 1;
        } else if (toolCall.name === "createPattern") {
          const params = toolCall.parameters as {
            count?: number;
            rows?: number;
            columns?: number;
          };
          const count =
            params.count ?? (params.rows ?? 1) * (params.columns ?? 1);
          totalShapesToCreate += count;
        }
      }
    }

    if (totalShapesToCreate > MAX_SHAPES) {
      const result: AICommandResult = {
        success: false,
        message: `Too many shapes requested: ${totalShapesToCreate}. Maximum is ${MAX_SHAPES} per command.`,
        error: "Exceeded shape limit",
        commandId,
      };
      this.commandCache.set(commandId, {
        commandId,
        result,
        timestamp: Date.now(),
      });
      return result;
    }

    try {
      const shapesCreated: string[] = [];
      const shapesAffected: string[] = [];
      const toolResults: ToolResult[] = [];

      // Execute all tools within a single Yjs transaction (atomic)
      this.doc.transact(() => {
        for (const toolCall of toolCalls) {
          const result = dispatchTool(this.doc, toolCall, userId);
          toolResults.push(result);

          if (result.success) {
            // Prefer shapeIds array over single shapeId to avoid duplicates
            if (result.shapeIds && result.shapeIds.length > 0) {
              // Track created shapes for createShape and createMultipleShapes
              if (
                toolCall.name === "createShape" ||
                toolCall.name === "createMultipleShapes"
              ) {
                shapesCreated.push(...result.shapeIds);
              }
              shapesAffected.push(...result.shapeIds);
            } else if (result.shapeId) {
              // Fallback to single shapeId (for tools that don't return shapeIds array)
              if (
                toolCall.name === "createShape" ||
                toolCall.name === "createMultipleShapes"
              ) {
                shapesCreated.push(result.shapeId);
              }
              shapesAffected.push(result.shapeId);
            }
          }
        }

        // Performance: Append to AI history within same transaction (atomic)
        const aiHistory = this.doc.getArray("aiHistory");

        // Build concise response message
        let responseMessage = "";
        if (shapesCreated.length > 0) {
          responseMessage = `Created ${shapesCreated.length} shape${shapesCreated.length > 1 ? "s" : ""}`;
        } else if (toolResults.length > 0) {
          responseMessage = toolResults.map((r) => r.message).join("; ");
        } else {
          responseMessage = "No operations performed";
        }

        const historyEntry = {
          id: commandId,
          userId,
          userName,
          prompt,
          response: responseMessage,
          timestamp: Date.now(),
          shapesAffected,
          success: toolResults.every((r) => r.success),
          error: toolResults.find((r) => !r.success)?.error,
        };

        aiHistory.push([historyEntry]);

        // Performance: Efficient history pruning (delete range vs multiple deletes)
        // Keep last 50 entries (reduced from 100 to save memory)
        const MAX_HISTORY_ENTRIES = 50;
        if (aiHistory.length > MAX_HISTORY_ENTRIES) {
          const toDelete = aiHistory.length - MAX_HISTORY_ENTRIES;
          aiHistory.delete(0, toDelete);
        }
      });

      const result: AICommandResult = {
        success: true,
        message: `Executed ${toolCalls.length} AI tools successfully`,
        shapesCreated,
        shapesAffected,
        commandId,
      };

      // Performance: Cache result in memory for idempotency (no storage I/O)
      this.commandCache.set(commandId, {
        commandId,
        result,
        timestamp: Date.now(),
      });

      // Performance: LRU cache cleanup - O(n) but only runs when cache is full
      // Maps maintain insertion order, so oldest entries are first
      const MAX_CACHE_SIZE = 50;
      if (this.commandCache.size > MAX_CACHE_SIZE) {
        const toDelete = this.commandCache.size - MAX_CACHE_SIZE;
        let deleted = 0;
        for (const [key] of this.commandCache) {
          if (deleted >= toDelete) break;
          this.commandCache.delete(key);
          deleted++;
        }
        console.log(`[RoomDO] 🧹 Pruned ${toDelete} old cache entries`);
      }

      return result;
    } catch (error) {
      console.error("[RoomDO] ✗ executeAICommand error:", error);
      console.error(
        "[RoomDO] Error stack:",
        error instanceof Error ? error.stack : "No stack",
      );
      const result: AICommandResult = {
        success: false,
        message: "Failed to execute AI command",
        error: error instanceof Error ? error.message : "Unknown error",
        commandId,
      };
      this.commandCache.set(commandId, {
        commandId,
        result,
        timestamp: Date.now(),
      });
      return result;
    }
  }
}

type ClientRole = "editor" | "viewer";

type ConnectionContext = {
  role: ClientRole;
};

enum MessageType {
  Unknown = -1,
  Sync = 0,
  Awareness = 1,
}

enum SyncSubtype {
  Step1 = 0,
  Step2 = 1,
  Update = 2,
}

function peekMessageType(message: ArrayBuffer): MessageType {
  try {
    const decoder = createDecoder(new Uint8Array(message));
    const type = readVarUint(decoder);
    if (type === MessageType.Sync || type === MessageType.Awareness) {
      return type;
    }
  } catch {
    // fall through
  }

  return MessageType.Unknown;
}

function peekSyncSubtype(message: ArrayBuffer): SyncSubtype | null {
  try {
    const decoder = createDecoder(new Uint8Array(message));
    const type = readVarUint(decoder);
    if (type !== MessageType.Sync) {
      return null;
    }

    const subtype = readVarUint(decoder);
    if (
      subtype === SyncSubtype.Step1 ||
      subtype === SyncSubtype.Step2 ||
      subtype === SyncSubtype.Update
    ) {
      return subtype;
    }
  } catch {
    // fall through
  }

  return null;
}<|MERGE_RESOLUTION|>--- conflicted
+++ resolved
@@ -196,25 +196,9 @@
   }): Promise<AICommandResult> {
     const { commandId, toolCalls, userId, userName, prompt } = params;
 
-<<<<<<< HEAD
-    // Idempotency check: return cached result if command already executed
-    const cached = this.commandCache.get(commandId);
-    if (cached) {
-=======
-    console.log(`[RoomDO] ✓ executeAICommand called:`, {
-      commandId,
-      toolCallsCount: toolCalls.length,
-      toolNames: toolCalls.map((t) => t.name),
-      userId,
-      userName,
-      prompt: prompt.substring(0, 50),
-    });
-
     // Performance: Idempotency check in memory (no storage I/O)
     const cached = this.commandCache.get(commandId);
     if (cached) {
-      console.log(`[RoomDO] ⚡ Cache hit for command ${commandId}`);
->>>>>>> e3683afd
       return cached.result;
     }
 
